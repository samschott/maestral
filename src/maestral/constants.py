--- conflicted
+++ resolved
@@ -23,12 +23,8 @@
 APP_NAME = "Maestral"
 BUNDLE_ID = "com.samschott.maestral"
 APP_ICON_PATH = resource_path("maestral.resources", "maestral.png").__enter__()
-<<<<<<< HEAD
 ENV = {"PYTHONOPTIMIZE": "2", "LC_CTYPE": "C.UTF-8"}
-=======
-ENV = {"PYTHONOPTIMIZE": "2", "LC_CTYPE": "UTF-8"}
 DEFAULT_CONFIG_NAME = "maestral"
->>>>>>> 0b61b6e4
 
 # sync
 OLD_REV_FILE = ".maestral"
