--- conflicted
+++ resolved
@@ -39,12 +39,8 @@
 # local imports
 from .utils import exc_info_tuple
 from .utils.appdirs import get_runtime_path
-<<<<<<< HEAD
+from .utils.integration import SystemdNotifier
 from .constants import IS_MACOS, IS_BSD, ENV
-=======
-from .utils.integration import SystemdNotifier
-from .constants import IS_MACOS, ENV
->>>>>>> 8fe48414
 from . import core, models, exceptions
 
 
