--- conflicted
+++ resolved
@@ -37,11 +37,7 @@
     "rich",
     "rubicon-objc>=0.4.1;sys_platform=='darwin'",
     "setuptools",
-<<<<<<< HEAD
-    "survey>=4.0",
-=======
-    "survey>=3.4.3,<5.0",
->>>>>>> 6a88aedd
+    "survey>=4.0,<5.0",
     "typing_extensions",
     "watchdog>=2.0.1",
 ]
